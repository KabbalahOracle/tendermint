package main

import (
	"fmt"
	"math/rand"
	"sort"
	"strconv"
	"strings"

	e2e "github.com/tendermint/tendermint/test/e2e/pkg"
	"github.com/tendermint/tendermint/types"
)

var (
	// testnetCombinations defines global testnet options, where we generate a
	// separate testnet for each combination (Cartesian product) of options.
	testnetCombinations = map[string][]interface{}{
		"topology":      {"single", "quad", "large"},
		"ipv6":          {false, true},
		"initialHeight": {0, 1000},
		"initialState": {
			map[string]string{},
			map[string]string{"initial01": "a", "initial02": "b", "initial03": "c"},
		},
		"validators": {"genesis", "initchain"},
		"keyType":    {types.ABCIPubKeyTypeEd25519, types.ABCIPubKeyTypeSecp256k1},
	}

	// The following specify randomly chosen values for testnet nodes.
	nodeDatabases         = uniformChoice{"goleveldb", "cleveldb", "rocksdb", "boltdb", "badgerdb"}
	nodeABCIProtocols     = uniformChoice{"unix", "tcp", "grpc", "builtin"}
<<<<<<< HEAD
	nodePrivvalProtocols  = uniformChoice{"file", "raw", "grpc"}
	nodePrivvalAddrType   = uniformChoice{"tcp", "unix"}
	nodeFastSyncs         = uniformChoice{"", "v0", "v1", "v2"}
=======
	nodePrivvalProtocols  = uniformChoice{"file", "unix", "tcp"}
	nodeFastSyncs         = uniformChoice{"", "v0", "v2"}
>>>>>>> f9c54d27
	nodeStateSyncs        = uniformChoice{false, true}
	nodePersistIntervals  = uniformChoice{0, 1, 5}
	nodeSnapshotIntervals = uniformChoice{0, 3}
	nodeRetainBlocks      = uniformChoice{0, 1, 5}
	nodePerturbations     = probSetChoice{
		"disconnect": 0.1,
		"pause":      0.1,
		"kill":       0.1,
		"restart":    0.1,
	}
	nodeMisbehaviors = weightedChoice{
		// FIXME evidence disabled due to node panicing when not
		// having sufficient block history to process evidence.
		// https://github.com/tendermint/tendermint/issues/5617
		// misbehaviorOption{"double-prevote"}: 1,
		misbehaviorOption{}: 9,
	}
)

// Generate generates random testnets using the given RNG.
func Generate(r *rand.Rand) ([]e2e.Manifest, error) {
	manifests := []e2e.Manifest{}
	for _, opt := range combinations(testnetCombinations) {
		manifest, err := generateTestnet(r, opt)
		if err != nil {
			return nil, err
		}
		manifests = append(manifests, manifest)
	}
	return manifests, nil
}

// generateTestnet generates a single testnet with the given options.
func generateTestnet(r *rand.Rand, opt map[string]interface{}) (e2e.Manifest, error) {
	manifest := e2e.Manifest{
		IPv6:             opt["ipv6"].(bool),
		InitialHeight:    int64(opt["initialHeight"].(int)),
		InitialState:     opt["initialState"].(map[string]string),
		Validators:       &map[string]int64{},
		ValidatorUpdates: map[string]map[string]int64{},
		Nodes:            map[string]*e2e.ManifestNode{},
		KeyType:          opt["keyType"].(string),
	}

	var numSeeds, numValidators, numFulls int
	switch opt["topology"].(string) {
	case "single":
		numValidators = 1
	case "quad":
		numValidators = 4
	case "large":
		// FIXME Networks are kept small since large ones use too much CPU.
		numSeeds = r.Intn(4)
		numValidators = 4 + r.Intn(7)
		numFulls = r.Intn(5)
	default:
		return manifest, fmt.Errorf("unknown topology %q", opt["topology"])
	}

	// First we generate seed nodes, starting at the initial height.
	for i := 1; i <= numSeeds; i++ {
		manifest.Nodes[fmt.Sprintf("seed%02d", i)] = generateNode(
			r, e2e.ModeSeed, 0, manifest.InitialHeight, false)
	}

	// Next, we generate validators. We make sure a BFT quorum of validators start
	// at the initial height, and that we have two archive nodes. We also set up
	// the initial validator set, and validator set updates for delayed nodes.
	nextStartAt := manifest.InitialHeight + 5
	quorum := numValidators*2/3 + 1
	for i := 1; i <= numValidators; i++ {
		startAt := int64(0)
		if i > quorum {
			startAt = nextStartAt
			nextStartAt += 5
		}
		name := fmt.Sprintf("validator%02d", i)
		manifest.Nodes[name] = generateNode(
			r, e2e.ModeValidator, startAt, manifest.InitialHeight, i <= 2)

		if startAt == 0 {
			(*manifest.Validators)[name] = int64(30 + r.Intn(71))
		} else {
			manifest.ValidatorUpdates[fmt.Sprint(startAt+5)] = map[string]int64{
				name: int64(30 + r.Intn(71)),
			}
		}
	}

	// Move validators to InitChain if specified.
	switch opt["validators"].(string) {
	case "genesis":
	case "initchain":
		manifest.ValidatorUpdates["0"] = *manifest.Validators
		manifest.Validators = &map[string]int64{}
	default:
		return manifest, fmt.Errorf("invalid validators option %q", opt["validators"])
	}

	// Finally, we generate random full nodes.
	for i := 1; i <= numFulls; i++ {
		startAt := int64(0)
		if r.Float64() >= 0.5 {
			startAt = nextStartAt
			nextStartAt += 5
		}
		manifest.Nodes[fmt.Sprintf("full%02d", i)] = generateNode(
			r, e2e.ModeFull, startAt, manifest.InitialHeight, false)
	}

	// We now set up peer discovery for nodes. Seed nodes are fully meshed with
	// each other, while non-seed nodes either use a set of random seeds or a
	// set of random peers that start before themselves.
	var seedNames, peerNames []string
	for name, node := range manifest.Nodes {
		if node.Mode == string(e2e.ModeSeed) {
			seedNames = append(seedNames, name)
		} else {
			peerNames = append(peerNames, name)
		}
	}

	for _, name := range seedNames {
		for _, otherName := range seedNames {
			if name != otherName {
				manifest.Nodes[name].Seeds = append(manifest.Nodes[name].Seeds, otherName)
			}
		}
	}

	sort.Slice(peerNames, func(i, j int) bool {
		iName, jName := peerNames[i], peerNames[j]
		switch {
		case manifest.Nodes[iName].StartAt < manifest.Nodes[jName].StartAt:
			return true
		case manifest.Nodes[iName].StartAt > manifest.Nodes[jName].StartAt:
			return false
		default:
			return strings.Compare(iName, jName) == -1
		}
	})
	for i, name := range peerNames {
		if len(seedNames) > 0 && (i == 0 || r.Float64() >= 0.5) {
			manifest.Nodes[name].Seeds = uniformSetChoice(seedNames).Choose(r)
		} else if i > 0 {
			manifest.Nodes[name].PersistentPeers = uniformSetChoice(peerNames[:i]).Choose(r)
		}
	}

	return manifest, nil
}

// generateNode randomly generates a node, with some constraints to avoid
// generating invalid configurations. We do not set Seeds or PersistentPeers
// here, since we need to know the overall network topology and startup
// sequencing.
func generateNode(
	r *rand.Rand, mode e2e.Mode, startAt int64, initialHeight int64, forceArchive bool,
) *e2e.ManifestNode {
	node := e2e.ManifestNode{
		Mode:             string(mode),
		StartAt:          startAt,
		Database:         nodeDatabases.Choose(r).(string),
		ABCIProtocol:     nodeABCIProtocols.Choose(r).(string),
		PrivvalProtocol:  nodePrivvalProtocols.Choose(r).(string),
		PrivvalAddrType:  nodePrivvalAddrType.Choose(r).(string),
		FastSync:         nodeFastSyncs.Choose(r).(string),
		StateSync:        nodeStateSyncs.Choose(r).(bool) && startAt > 0,
		PersistInterval:  ptrUint64(uint64(nodePersistIntervals.Choose(r).(int))),
		SnapshotInterval: uint64(nodeSnapshotIntervals.Choose(r).(int)),
		RetainBlocks:     uint64(nodeRetainBlocks.Choose(r).(int)),
		Perturb:          nodePerturbations.Choose(r),
	}

	// If this node is forced to be an archive node, retain all blocks and
	// enable state sync snapshotting.
	if forceArchive {
		node.RetainBlocks = 0
		node.SnapshotInterval = 3
	}

	if node.Mode == "validator" {
		misbehaveAt := startAt + 5 + int64(r.Intn(10))
		if startAt == 0 {
			misbehaveAt += initialHeight - 1
		}
		node.Misbehaviors = nodeMisbehaviors.Choose(r).(misbehaviorOption).atHeight(misbehaveAt)
		if len(node.Misbehaviors) != 0 {
			node.PrivvalProtocol = "file"
		}
	}

	// If a node which does not persist state also does not retain blocks, randomly
	// choose to either persist state or retain all blocks.
	if node.PersistInterval != nil && *node.PersistInterval == 0 && node.RetainBlocks > 0 {
		if r.Float64() > 0.5 {
			node.RetainBlocks = 0
		} else {
			node.PersistInterval = ptrUint64(node.RetainBlocks)
		}
	}

	// If either PersistInterval or SnapshotInterval are greater than RetainBlocks,
	// expand the block retention time.
	if node.RetainBlocks > 0 {
		if node.PersistInterval != nil && node.RetainBlocks < *node.PersistInterval {
			node.RetainBlocks = *node.PersistInterval
		}
		if node.RetainBlocks < node.SnapshotInterval {
			node.RetainBlocks = node.SnapshotInterval
		}
	}

	return &node
}

func ptrUint64(i uint64) *uint64 {
	return &i
}

type misbehaviorOption struct {
	misbehavior string
}

func (m misbehaviorOption) atHeight(height int64) map[string]string {
	misbehaviorMap := make(map[string]string)
	if m.misbehavior == "" {
		return misbehaviorMap
	}
	misbehaviorMap[strconv.Itoa(int(height))] = m.misbehavior
	return misbehaviorMap
}<|MERGE_RESOLUTION|>--- conflicted
+++ resolved
@@ -29,14 +29,9 @@
 	// The following specify randomly chosen values for testnet nodes.
 	nodeDatabases         = uniformChoice{"goleveldb", "cleveldb", "rocksdb", "boltdb", "badgerdb"}
 	nodeABCIProtocols     = uniformChoice{"unix", "tcp", "grpc", "builtin"}
-<<<<<<< HEAD
 	nodePrivvalProtocols  = uniformChoice{"file", "raw", "grpc"}
 	nodePrivvalAddrType   = uniformChoice{"tcp", "unix"}
-	nodeFastSyncs         = uniformChoice{"", "v0", "v1", "v2"}
-=======
-	nodePrivvalProtocols  = uniformChoice{"file", "unix", "tcp"}
 	nodeFastSyncs         = uniformChoice{"", "v0", "v2"}
->>>>>>> f9c54d27
 	nodeStateSyncs        = uniformChoice{false, true}
 	nodePersistIntervals  = uniformChoice{0, 1, 5}
 	nodeSnapshotIntervals = uniformChoice{0, 3}
